# Authors: 
#   Trevor Perrin
#   Google - handling CertificateRequest.certificate_types
#   Google (adapted by Sam Rushing and Marcelo Fernandez) - NPN support
#   Dimitris Moraitis - Anon ciphersuites
#   Yngve Pettersen (ported by Paul Sokolovsky) - TLS 1.2
#   Hubert Kario - 'extensions' cleanup
#
# See the LICENSE file for legal information regarding use of this file.

"""Classes representing TLS messages."""

from .utils.compat import *
from .utils.cryptomath import *
from .errors import *
from .utils.codec import *
from .constants import *
from .x509 import X509
from .x509certchain import X509CertChain
from .utils.tackwrapper import *
from .extensions import *

class RecordHeader(object):

    """Generic interface to SSLv2 and SSLv3 (and later) record headers"""

    def __init__(self, ssl2):
        """define instance variables"""
        self.type = 0
        self.version = (0, 0)
        self.length = 0
        self.ssl2 = ssl2

class RecordHeader3(RecordHeader):

    """SSLv3 (and later) TLS record header"""

    def __init__(self):
        """Define a SSLv3 style class"""
        super(RecordHeader3, self).__init__(ssl2=False)

    def create(self, version, type, length):
        """Set object values for writing (serialisation)"""
        self.type = type
        self.version = version
        self.length = length
        return self

    def write(self):
        """Serialise object to bytearray"""
        writer = Writer()
        writer.add(self.type, 1)
        writer.add(self.version[0], 1)
        writer.add(self.version[1], 1)
        writer.add(self.length, 2)
        return writer.bytes

    def parse(self, parser):
        """Deserialise object from Parser"""
        self.type = parser.get(1)
        self.version = (parser.get(1), parser.get(1))
        self.length = parser.get(2)
        self.ssl2 = False
        return self

    @property
    def type_name(self):
        matching = [x[0] for x in ContentType.__dict__.items()
                    if x[1] == self.type]
        if len(matching) == 0:
            return "unknown(" + str(self.type) + ")"
        else:
            return str(matching[0])

    def __str__(self):
        return "SSLv3 record,version({0[0]}.{0[1]}),"\
                "content type({1}),length({2})".format(self.version,
                        self.type_name, self.length)

    def __repr__(self):
        return "RecordHeader3(type={0}, version=({1[0]}.{1[1]}), length={2})".\
                format(self.type, self.version, self.length)

class RecordHeader2(RecordHeader):
<<<<<<< HEAD
    """SSLv2 record header (just reading)"""
=======

    """SSLv2 record header (just reading)"""

>>>>>>> f3c2927b
    def __init__(self):
        """Define a SSLv2 style class"""
        super(RecordHeader2, self).__init__(ssl2=True)

    def parse(self, parser):
        """Deserialise object from Parser"""
        if parser.get(1) != 128:
            raise SyntaxError()
        self.type = ContentType.handshake
        self.version = (2, 0)
        #XXX We don't support 2-byte-length-headers; could be a problem
        self.length = parser.get(1)
        return self

class Message(object):

    """Generic TLS message"""

    def __init__(self, contentType, data):
        """
        Initialize object with specified contentType and data

        @type contentType: int
        @param contentType: TLS record layer content type of associated data
        @type data: bytearray
        @param data: data
        """
        self.contentType = contentType
        self.data = data

    def write(self):
        """Return serialised object data"""
        return self.data

class Alert(object):
    def __init__(self):
        self.contentType = ContentType.alert
        self.level = 0
        self.description = 0

    def create(self, description, level=AlertLevel.fatal):
        self.level = level
        self.description = description
        return self

    def parse(self, p):
        p.setLengthCheck(2)
        self.level = p.get(1)
        self.description = p.get(1)
        p.stopLengthCheck()
        return self

    def write(self):
        w = Writer()
        w.add(self.level, 1)
        w.add(self.description, 1)
        return w.bytes

    @property
    def level_name(self):
        matching = [x[0] for x in AlertLevel.__dict__.items()
                if x[1] == self.level]
        if len(matching) == 0:
            return "unknown({0})".format(self.level)
        else:
            return str(matching[0])

    @property
    def description_name(self):
        matching = [x[0] for x in AlertDescription.__dict__.items()
                if x[1] == self.description]
        if len(matching) == 0:
            return "unknown({0})".format(self.description)
        else:
            return str(matching[0])

    def __str__(self):
        return "Alert, level:{0}, description:{1}".format(self.level_name,
                self.description_name)

    def __repr__(self):
        return "Alert(level={0}, description={1})".format(self.level,
                self.description)

class HandshakeMsg(object):
    def __init__(self, handshakeType):
        self.contentType = ContentType.handshake
        self.handshakeType = handshakeType
    
    def postWrite(self, w):
        headerWriter = Writer()
        headerWriter.add(self.handshakeType, 1)
        headerWriter.add(len(w.bytes), 3)
        return headerWriter.bytes + w.bytes

class ClientHello(HandshakeMsg):
    """
    Class for handling the ClientHello TLS message, supports both the SSLv2
    and SSLv3 style messages.

    @type certificate_types: list
    @ivar certificate_types: list of supported certificate types (deprecated)

    @type srp_username: bytearray
    @ivar srp_username: name of the user in SRP extension (deprecated)

    @type supports_npn: boolean
    @ivar supports_npn: NPN extension presence (deprecated)

    @type tack: boolean
    @ivar tack: TACK extension presence (deprecated)

    @type server_name: bytearray
    @ivar server_name: first host_name (type 0) present in SNI extension
        (deprecated)

    @type extensions: list of L{TLSExtension}
    @ivar extensions: list of TLS extensions parsed from wire or to send, see
        L{TLSExtension} and child classes for exact examples
    """
    def __init__(self, ssl2=False):
        HandshakeMsg.__init__(self, HandshakeType.client_hello)
        self.ssl2 = ssl2
        self.client_version = (0,0)
        self.random = bytearray(32)
        self.session_id = bytearray(0)
        self.cipher_suites = []         # a list of 16-bit values
        self.compression_methods = []   # a list of 8-bit values
        self.extensions = None

    def __str__(self):
        """
        Return human readable representation of Client Hello

        @rtype: str
        """

        if self.session_id.count(bytearray(b'\x00')) == len(self.session_id)\
            and len(self.session_id) != 0:
            session = "bytearray(b'\\x00'*{0})".format(len(self.session_id))
        else:
            session = repr(self.session_id)
        ret = "client_hello,version({0[0]}.{0[1]}),random(...),"\
                "session ID({1!s}),cipher suites({2!r}),"\
                "compression methods({3!r})".format(
                        self.client_version, session,
                        self.cipher_suites, self.compression_methods)

        if self.extensions is not None:
            ret += ",extensions({0!r})".format(self.extensions)

        return ret

    def __repr__(self):
        """
        Return machine readable representation of Client Hello

        @rtype: str
        """
        return "ClientHello(ssl2={0}, client_version=({1[0]}.{1[1]}), "\
                "random={2!r}, session_id={3!r}, cipher_suites={4!r}, "\
                "compression_methods={5}, extensions={6})".format(\
                self.ssl2, self.client_version, self.random, self.session_id,
                self.cipher_suites, self.compression_methods, self.extensions)

    def getExtension(self, ext_type):
        """
        Returns extension of given type if present, None otherwise

        @rtype: L{tlslite.extensions.TLSExtension}
        @raise TLSInternalError: when there are multiple extensions of the
            same type
        """
        if self.extensions is None:
            return None

        exts = [x for x in self.extensions if x.ext_type == ext_type]
        if len(exts) > 1:
            raise TLSInternalError(
                    "Multiple extensions of the same type present")
        elif len(exts) == 1:
            return exts[0]
        else:
            return None

    def addExtension(self, ext):
        """
        Adds extension to internal list of extensions

        @type ext: TLSExtension
        @param ext: extension object to add to list
        """
        if self.extensions is None:
            self.extensions = []

        self.extensions.append(ext)

    @property
    def certificate_types(self):
        """
        Returns the list of certificate types supported.

        @deprecated: use extensions field to get the extension for inspection
        """
        cert_type = self.getExtension(ExtensionType.cert_type)
        if cert_type is None:
            # XXX backwards compatibility: TLSConnection
            # depends on a default value of this property
            return [CertificateType.x509]
        else:
            return cert_type.cert_types

    @certificate_types.setter
    def certificate_types(self, val):
        """
        Sets the list of supported types to list given in L{val} if the
        cert_type extension is present. Creates the extension and places it
        last in the list otherwise.

        @type val: list
        @param val: list of supported certificate types by client encoded as
            single byte integers
        """
        cert_type = self.getExtension(ExtensionType.cert_type)

        if cert_type is None:
            ext = ClientCertTypeExtension().create(val)
            self.addExtension(ext)
        else:
            cert_type.cert_types = val

    @property
    def srp_username(self):
        """
        Returns username for the SRP.

        @deprecated: use extensions field to get the extension for inspection
        """
        srp_ext = self.getExtension(ExtensionType.srp)

        if srp_ext is None:
            return None
        else:
            return srp_ext.identity

    @srp_username.setter
    def srp_username(self, name):
        """
        Sets the username for SRP.

        @type name: bytearray
        @param name: UTF-8 encoded username
        """
        srp_ext = self.getExtension(ExtensionType.srp)

        if srp_ext is None:
            ext = SRPExtension().create(name)
            self.addExtension(ext)
        else:
            srp_ext.identity = name

    @property
    def tack(self):
        """
        Returns whatever the client supports TACK

        @rtype: boolean
        @deprecated: use extensions field to get the extension for inspection
        """
        tack_ext = self.getExtension(ExtensionType.tack)

        if tack_ext is None:
            return False
        else:
            return True

    @tack.setter
    def tack(self, present):
        """
        Creates or deletes the TACK extension.

        @type present: boolean
        @param present: True will create extension while False will remove
            extension from client hello
        """
        if present:
            tack_ext = self.getExtension(ExtensionType.tack)
            if tack_ext is None:
                ext = TLSExtension().create(ExtensionType.tack, bytearray(0))
                self.addExtension(ext)
            else:
                return
        else:
            if self.extensions is None:
                return
            # remove all extensions of this type without changing reference
            self.extensions[:] = [x for x in self.extensions if
                    x.ext_type != ExtensionType.tack]

    @property
    def supports_npn(self):
        """
        Returns whatever client supports NPN extension

        @rtype: boolean
        @deprecated: use extensions field to get the extension for inspection
        """
        npn_ext = self.getExtension(ExtensionType.supports_npn)

        if npn_ext is None:
            return False
        else:
            return True

    @supports_npn.setter
    def supports_npn(self, present):
        """
        Creates or deletes the NPN extension

        @type present: boolean
        @param present: selects whatever to create or remove the extension
            from list of supported ones
        """
        if present:
            npn_ext = self.getExtension(ExtensionType.supports_npn)
            if npn_ext is None:
                ext = TLSExtension().create(
                        ExtensionType.supports_npn,
                        bytearray(0))
                self.addExtension(ext)
            else:
                return
        else:
            if self.extensions is None:
                return
            #remove all extension of this type without changing reference
            self.extensions[:] = [x for x in self.extensions if
                    x.ext_type != ExtensionType.supports_npn]

    @property
    def server_name(self):
        """
        Returns first host_name present in SNI extension

        @rtype: bytearray
        @deprecated: use extensions field to get the extension for inspection
        """
        sni_ext = self.getExtension(ExtensionType.server_name)
        if sni_ext is None:
            return bytearray(0)
        else:
            if len(sni_ext.host_names) > 0:
                return sni_ext.host_names[0]
            else:
                return bytearray(0)

    @server_name.setter
    def server_name(self, hostname):
        """
        Sets the first host_name present in SNI extension

        @type hostname: bytearray
        @param hostname: name of the host_name to set
        """
        sni_ext = self.getExtension(ExtensionType.server_name)
        if sni_ext is None:
            sni_ext = SNIExtension().create(hostname)
            self.addExtension(sni_ext)
        else:
            names = list(sni_ext.host_names)
            names[0] = hostname
            sni_ext.host_names = names

    def create(self, version, random, session_id, cipher_suites,
               certificate_types=None, srpUsername=None,
               tack=False, supports_npn=False, serverName=None,
               extensions=None):
        """
        Create a ClientHello message for sending.

        @type version: tuple
        @param version: the highest supported TLS version encoded as two int
            tuple

        @type random: bytearray
        @param random: client provided random value, in old versions of TLS
            (before 1.2) the first 32 bits should include system time

        @type session_id: bytearray
        @param session_id: ID of session, set when doing session resumption

        @type cipher_suites: list
        @param cipher_suites: list of ciphersuites advertised as supported

        @type certificate_types: list
        @param certificate_types: list of supported certificate types, uses
            TLS extension for signalling, as such requires TLS1.0 to work

        @type srpUsername: bytearray
        @param srpUsername: utf-8 encoded username for SRP, TLS extension

        @type tack: boolean
        @param tack: whatever to advertise support for TACK, TLS extension

        @type supports_npn: boolean
        @param supports_npn: whatever to advertise support for NPN, TLS
            extension

        @type serverName: bytearray
        @param serverName: the hostname to request in server name indication
            extension, TLS extension. Note that SNI allows to set multiple
            hostnames and values that are not hostnames, use L{SNIExtension}
            together with L{extensions} to use it.

        @type extensions: list of L{TLSExtension}
        @param extensions: list of extensions to advertise
        """
        self.client_version = version
        self.random = random
        self.session_id = session_id
        self.cipher_suites = cipher_suites
        self.compression_methods = [0]
        if not extensions is None:
            self.extensions = extensions
        if not certificate_types is None:
            self.certificate_types = certificate_types
        if not srpUsername is None:
            self.srp_username = bytearray(srpUsername, "utf-8")
        self.tack = tack
        self.supports_npn = supports_npn
        if not serverName is None:
            self.server_name = bytearray(serverName, "utf-8")
        return self

    def parse(self, p):
        if self.ssl2:
            self.client_version = (p.get(1), p.get(1))
            cipherSpecsLength = p.get(2)
            sessionIDLength = p.get(2)
            randomLength = p.get(2)
            self.cipher_suites = p.getFixList(3, cipherSpecsLength//3)
            self.session_id = p.getFixBytes(sessionIDLength)
            self.random = p.getFixBytes(randomLength)
            if len(self.random) < 32:
                zeroBytes = 32-len(self.random)
                self.random = bytearray(zeroBytes) + self.random
            self.compression_methods = [0]#Fake this value

            #We're not doing a stopLengthCheck() for SSLv2, oh well..
        else:
            p.startLengthCheck(3)
            self.client_version = (p.get(1), p.get(1))
            self.random = p.getFixBytes(32)
            self.session_id = p.getVarBytes(1)
            self.cipher_suites = p.getVarList(2, 2)
            self.compression_methods = p.getVarList(1, 1)
            if not p.atLengthCheck():
                self.extensions = []
                totalExtLength = p.get(2)
                while not p.atLengthCheck():
                    ext = TLSExtension().parse(p)
                    self.extensions += [ext]
            p.stopLengthCheck()
        return self

    def write(self):
        w = Writer()
        w.add(self.client_version[0], 1)
        w.add(self.client_version[1], 1)
        w.addFixSeq(self.random, 1)
        w.addVarSeq(self.session_id, 1, 1)
        w.addVarSeq(self.cipher_suites, 2, 2)
        w.addVarSeq(self.compression_methods, 1, 1)

        if not self.extensions is None:
            w2 = Writer()
            for ext in self.extensions:
                w2.bytes += ext.write()

            w.add(len(w2.bytes), 2)
            w.bytes += w2.bytes
        return self.postWrite(w)

class ServerHello(HandshakeMsg):
    """server_hello message

    @type server_version: tuple
    @ivar server_version: protocol version encoded as two int tuple

    @type random: bytearray
    @ivar random: server random value

    @type session_id: bytearray
    @ivar session_id: session identifier for resumption

    @type cipher_suite: int
    @ivar cipher_suite: server selected cipher_suite

    @type compression_method: int
    @ivar compression_method: server selected compression method

    @type next_protos: list of bytearray
    @ivar next_protos: list of advertised protocols in NPN extension

    @type next_protos_advertised: list of bytearray
    @ivar next_protos_advertised: list of protocols advertised in NPN extension

    @type certificate_type: int
    @ivar certificate_type: certificate type selected by server

    @type extensions: list
    @ivar extensions: list of TLS extensions present in server_hello message,
        see L{TLSExtension} and child classes for exact examples
    """
    def __init__(self):
        """Initialise ServerHello object"""

        HandshakeMsg.__init__(self, HandshakeType.server_hello)
        self.server_version = (0,0)
        self.random = bytearray(32)
        self.session_id = bytearray(0)
        self.cipher_suite = 0
        self.compression_method = 0
        self._tack_ext = None
        self.extensions = None

    def __str__(self):
        base = "server_hello,length({0}),version({1[0]}.{1[1]}),random(...),"\
                "session ID({2!r}),cipher({3:#x}),compression method({4})"\
                .format(len(self.write())-4, self.server_version,
                        self.session_id, self.cipher_suite,
                        self.compression_method)

        if self.extensions is None:
            return base

        ret = ",extensions["
        ret += ",".join(repr(x) for x in self.extensions)
        ret += "]"
        return base + ret

    def __repr__(self):
        return "ServerHello(server_version=({0[0]}.{0[1]}), random={1!r}, "\
                "session_id={2!r}, cipher_suite={3}, compression_method={4}, "\
                "_tack_ext={5}, extensions={6!r})".format(\
                self.server_version, self.random, self.session_id,
                self.cipher_suite, self.compression_method, self._tack_ext,
                self.extensions)

    def getExtension(self, ext_type):
        """Return extension of a given type, None if extension of given type
        is not present

        @rtype: L{TLSExtension}
        @raise TLSInternalError: multiple extensions of the same type present
        """
        if self.extensions is None:
            return None

        exts = [x for x in self.extensions if x.ext_type == ext_type]
        if len(exts) > 1:
            raise TLSInternalError(
                    "Multiple extensions of the same type present")
        elif len(exts) == 1:
            return exts[0]
        else:
            return None

    def addExtension(self, ext):
        """
        Add extension to internal list of extensions

        @type ext: TLSExtension
        @param ext: extension to add to list
        """
        if self.extensions is None:
            self.extensions = []
        self.extensions.append(ext)

    @property
    def tackExt(self):
        """ Returns the TACK extension
        """
        if self._tack_ext is None:
            ext = self.getExtension(ExtensionType.tack)
            if ext is None or not tackpyLoaded:
                return None
            else:
                self._tack_ext = TackExtension(ext.ext_data)
        return self._tack_ext

    @tackExt.setter
    def tackExt(self, val):
        """ Set the TACK extension
        """
        self._tack_ext = val
        # makes sure that extensions are included in the on the wire encoding
        if not val is None:
            if self.extensions is None:
                self.extensions = []

    @property
    def certificate_type(self):
        """Returns the certificate type selected by server

        @rtype: int
        """
        cert_type = self.getExtension(ExtensionType.cert_type)
        if cert_type is None:
            # XXX backwards compatibility, TLSConnection expects the default
            # value to be that
            return CertificateType.x509
        return cert_type.cert_type

    @certificate_type.setter
    def certificate_type(self, val):
        """Sets the certificate type supported

        @type val: int
        @param val: type of certificate
        """
        # XXX backwards compatibility, 0 means x.509 and should not be sent
        if val == 0 or val is None:
            return

        cert_type = self.getExtension(ExtensionType.cert_type)
        if cert_type is None:
            ext = ServerCertTypeExtension().create(val)
            self.addExtension(ext)
        else:
            cert_type.cert_type = val

    @property
    def next_protos(self):
        """Returns the advertised protocols in NPN extension

        @rtype: list of bytearrays
        """
        npn_ext = self.getExtension(ExtensionType.supports_npn)

        if npn_ext is None:
            return None
        else:
            return npn_ext.protocols

    @next_protos.setter
    def next_protos(self, val):
        """Sets the advertised protocols in NPN extension

        @type val: list
        @param val: list of protocols to advertise as UTF-8 encoded names
        """
        if val is None:
            return
        else:
        # convinience function, make sure the values are properly encoded
            val = [ bytearray(x) for x in val ]

        npn_ext = self.getExtension(ExtensionType.supports_npn)

        if npn_ext is None:
            ext = NPNExtension().create(val)
            self.addExtension(ext)
        else:
            npn_ext.protocols = val

    @property
    def next_protos_advertised(self):
        """Returns the advertised protocols in NPN extension

        @rtype: list of bytearrays
        """
        return self.next_protos

    @next_protos_advertised.setter
    def next_protos_advertised(self, val):
        """Sets the advertised protocols in NPN extension

        @type val: list
        @param val: list of protocols to advertise as UTF-8 encoded names
        """
        self.next_protos = val

    def create(self, version, random, session_id, cipher_suite,
               certificate_type, tackExt, next_protos_advertised,
               extensions=None):
        self.extensions = extensions
        self.server_version = version
        self.random = random
        self.session_id = session_id
        self.cipher_suite = cipher_suite
        self.certificate_type = certificate_type
        self.compression_method = 0
        self.tackExt = tackExt
        self.next_protos_advertised = next_protos_advertised
        return self

    def parse(self, p):
        p.startLengthCheck(3)
        self.server_version = (p.get(1), p.get(1))
        self.random = p.getFixBytes(32)
        self.session_id = p.getVarBytes(1)
        self.cipher_suite = p.get(2)
        self.compression_method = p.get(1)
        if not p.atLengthCheck():
            self.extensions = []
            totalExtLength = p.get(2)
            p2 = Parser(p.getFixBytes(totalExtLength))
            while p2.getRemainingLength() > 0:
                ext = TLSExtension(server=True).parse(p2)
                self.extensions += [ext]
        p.stopLengthCheck()
        return self

    def write(self):
        w = Writer()
        w.add(self.server_version[0], 1)
        w.add(self.server_version[1], 1)
        w.addFixSeq(self.random, 1)
        w.addVarSeq(self.session_id, 1, 1)
        w.add(self.cipher_suite, 2)
        w.add(self.compression_method, 1)

        if not self.extensions is None:
            w2 = Writer()
            for ext in self.extensions:
                w2.bytes += ext.write()

            if self.tackExt:
                b = self.tackExt.serialize()
                w2.add(ExtensionType.tack, 2)
                w2.add(len(b), 2)
                w2.bytes += b

            w.add(len(w2.bytes), 2)
            w.bytes += w2.bytes        
        return self.postWrite(w)

class Certificate(HandshakeMsg):
    def __init__(self, certificateType):
        HandshakeMsg.__init__(self, HandshakeType.certificate)
        self.certificateType = certificateType
        self.certChain = None

    def create(self, certChain):
        self.certChain = certChain
        return self

    def parse(self, p):
        p.startLengthCheck(3)
        if self.certificateType == CertificateType.x509:
            chainLength = p.get(3)
            index = 0
            certificate_list = []
            while index != chainLength:
                certBytes = p.getVarBytes(3)
                x509 = X509()
                x509.parseBinary(certBytes)
                certificate_list.append(x509)
                index += len(certBytes)+3
            if certificate_list:
                self.certChain = X509CertChain(certificate_list)
        else:
            raise AssertionError()

        p.stopLengthCheck()
        return self

    def write(self):
        w = Writer()
        if self.certificateType == CertificateType.x509:
            chainLength = 0
            if self.certChain:
                certificate_list = self.certChain.x509List
            else:
                certificate_list = []
            #determine length
            for cert in certificate_list:
                bytes = cert.writeBytes()
                chainLength += len(bytes)+3
            #add bytes
            w.add(chainLength, 3)
            for cert in certificate_list:
                bytes = cert.writeBytes()
                w.addVarSeq(bytes, 1, 3)
        else:
            raise AssertionError()
        return self.postWrite(w)

class CertificateRequest(HandshakeMsg):
    def __init__(self, version):
        HandshakeMsg.__init__(self, HandshakeType.certificate_request)
        #Apple's Secure Transport library rejects empty certificate_types, so
        #default to rsa_sign.
        self.certificate_types = [ClientCertificateType.rsa_sign]
        self.certificate_authorities = []
        self.version = version
        self.supported_signature_algs = []

    def create(self, certificate_types, certificate_authorities, sig_algs=(), version=(3,0)):
        self.certificate_types = certificate_types
        self.certificate_authorities = certificate_authorities
        self.version = version
        self.supported_signature_algs = sig_algs
        return self

    def parse(self, p):
        p.startLengthCheck(3)
        self.certificate_types = p.getVarList(1, 1)
        if self.version >= (3,3):
            self.supported_signature_algs = p.getVarList(2, 2)
        ca_list_length = p.get(2)
        index = 0
        self.certificate_authorities = []
        while index != ca_list_length:
          ca_bytes = p.getVarBytes(2)
          self.certificate_authorities.append(ca_bytes)
          index += len(ca_bytes)+2
        p.stopLengthCheck()
        return self

    def write(self):
        w = Writer()
        w.addVarSeq(self.certificate_types, 1, 1)
        if self.version >= (3,3):
            w.addVarSeq(self.supported_signature_algs, 2, 2)
        caLength = 0
        #determine length
        for ca_dn in self.certificate_authorities:
            caLength += len(ca_dn)+2
        w.add(caLength, 2)
        #add bytes
        for ca_dn in self.certificate_authorities:
            w.addVarSeq(ca_dn, 1, 2)
        return self.postWrite(w)

class ServerKeyExchange(HandshakeMsg):
    def __init__(self, cipherSuite):
        HandshakeMsg.__init__(self, HandshakeType.server_key_exchange)
        self.cipherSuite = cipherSuite
        self.srp_N = 0
        self.srp_g = 0
        self.srp_s = bytearray(0)
        self.srp_B = 0
        # Anon DH params:
        self.dh_p = 0
        self.dh_g = 0
        self.dh_Ys = 0
        self.signature = bytearray(0)

    def createSRP(self, srp_N, srp_g, srp_s, srp_B):
        self.srp_N = srp_N
        self.srp_g = srp_g
        self.srp_s = srp_s
        self.srp_B = srp_B
        return self
    
    def createDH(self, dh_p, dh_g, dh_Ys):
        self.dh_p = dh_p
        self.dh_g = dh_g
        self.dh_Ys = dh_Ys
        return self

    def parse(self, p):
        p.startLengthCheck(3)
        if self.cipherSuite in CipherSuite.srpAllSuites:
            self.srp_N = bytesToNumber(p.getVarBytes(2))
            self.srp_g = bytesToNumber(p.getVarBytes(2))
            self.srp_s = p.getVarBytes(1)
            self.srp_B = bytesToNumber(p.getVarBytes(2))
            if self.cipherSuite in CipherSuite.srpCertSuites:
                self.signature = p.getVarBytes(2)
        elif self.cipherSuite in CipherSuite.anonSuites:
            self.dh_p = bytesToNumber(p.getVarBytes(2))
            self.dh_g = bytesToNumber(p.getVarBytes(2))
            self.dh_Ys = bytesToNumber(p.getVarBytes(2))
        p.stopLengthCheck()
        return self

    def write(self):
        w = Writer()
        if self.cipherSuite in CipherSuite.srpAllSuites:
            w.addVarSeq(numberToByteArray(self.srp_N), 1, 2)
            w.addVarSeq(numberToByteArray(self.srp_g), 1, 2)
            w.addVarSeq(self.srp_s, 1, 1)
            w.addVarSeq(numberToByteArray(self.srp_B), 1, 2)
            if self.cipherSuite in CipherSuite.srpCertSuites:
                w.addVarSeq(self.signature, 1, 2)
        elif self.cipherSuite in CipherSuite.anonSuites:
            w.addVarSeq(numberToByteArray(self.dh_p), 1, 2)
            w.addVarSeq(numberToByteArray(self.dh_g), 1, 2)
            w.addVarSeq(numberToByteArray(self.dh_Ys), 1, 2)
            if self.cipherSuite in []: # TODO support for signed_params
                w.addVarSeq(self.signature, 1, 2)
        return self.postWrite(w)

    def hash(self, clientRandom, serverRandom):
        oldCipherSuite = self.cipherSuite
        self.cipherSuite = None
        try:
            bytes = clientRandom + serverRandom + self.write()[4:]
            return MD5(bytes) + SHA1(bytes)
        finally:
            self.cipherSuite = oldCipherSuite

class ServerHelloDone(HandshakeMsg):
    def __init__(self):
        HandshakeMsg.__init__(self, HandshakeType.server_hello_done)

    def create(self):
        return self

    def parse(self, p):
        p.startLengthCheck(3)
        p.stopLengthCheck()
        return self

    def write(self):
        w = Writer()
        return self.postWrite(w)

class ClientKeyExchange(HandshakeMsg):
    def __init__(self, cipherSuite, version=None):
        HandshakeMsg.__init__(self, HandshakeType.client_key_exchange)
        self.cipherSuite = cipherSuite
        self.version = version
        self.srp_A = 0
        self.encryptedPreMasterSecret = bytearray(0)

    def createSRP(self, srp_A):
        self.srp_A = srp_A
        return self

    def createRSA(self, encryptedPreMasterSecret):
        self.encryptedPreMasterSecret = encryptedPreMasterSecret
        return self
    
    def createDH(self, dh_Yc):
        self.dh_Yc = dh_Yc
        return self
    
    def parse(self, p):
        p.startLengthCheck(3)
        if self.cipherSuite in CipherSuite.srpAllSuites:
            self.srp_A = bytesToNumber(p.getVarBytes(2))
        elif self.cipherSuite in CipherSuite.certSuites:
            if self.version in ((3,1), (3,2), (3,3)):
                self.encryptedPreMasterSecret = p.getVarBytes(2)
            elif self.version == (3,0):
                self.encryptedPreMasterSecret = \
                    p.getFixBytes(len(p.bytes)-p.index)
            else:
                raise AssertionError()
        elif self.cipherSuite in CipherSuite.anonSuites:
            self.dh_Yc = bytesToNumber(p.getVarBytes(2))            
        else:
            raise AssertionError()
        p.stopLengthCheck()
        return self

    def write(self):
        w = Writer()
        if self.cipherSuite in CipherSuite.srpAllSuites:
            w.addVarSeq(numberToByteArray(self.srp_A), 1, 2)
        elif self.cipherSuite in CipherSuite.certSuites:
            if self.version in ((3,1), (3,2), (3,3)):
                w.addVarSeq(self.encryptedPreMasterSecret, 1, 2)
            elif self.version == (3,0):
                w.addFixSeq(self.encryptedPreMasterSecret, 1)
            else:
                raise AssertionError()
        elif self.cipherSuite in CipherSuite.anonSuites:
            w.addVarSeq(numberToByteArray(self.dh_Yc), 1, 2)            
        else:
            raise AssertionError()
        return self.postWrite(w)

class CertificateVerify(HandshakeMsg):
    def __init__(self):
        HandshakeMsg.__init__(self, HandshakeType.certificate_verify)
        self.signature = bytearray(0)

    def create(self, signature):
        self.signature = signature
        return self

    def parse(self, p):
        p.startLengthCheck(3)
        self.signature = p.getVarBytes(2)
        p.stopLengthCheck()
        return self

    def write(self):
        w = Writer()
        w.addVarSeq(self.signature, 1, 2)
        return self.postWrite(w)

class ChangeCipherSpec(object):
    def __init__(self):
        self.contentType = ContentType.change_cipher_spec
        self.type = 1

    def create(self):
        self.type = 1
        return self

    def parse(self, p):
        p.setLengthCheck(1)
        self.type = p.get(1)
        p.stopLengthCheck()
        return self

    def write(self):
        w = Writer()
        w.add(self.type,1)
        return w.bytes


class NextProtocol(HandshakeMsg):
    def __init__(self):
        HandshakeMsg.__init__(self, HandshakeType.next_protocol)
        self.next_proto = None

    def create(self, next_proto):
        self.next_proto = next_proto
        return self

    def parse(self, p):
        p.startLengthCheck(3)
        self.next_proto = p.getVarBytes(1)
        _ = p.getVarBytes(1)
        p.stopLengthCheck()
        return self

    def write(self, trial=False):
        w = Writer()
        w.addVarSeq(self.next_proto, 1, 1)
        paddingLen = 32 - ((len(self.next_proto) + 2) % 32)
        w.addVarSeq(bytearray(paddingLen), 1, 1)
        return self.postWrite(w)

class Finished(HandshakeMsg):
    def __init__(self, version):
        HandshakeMsg.__init__(self, HandshakeType.finished)
        self.version = version
        self.verify_data = bytearray(0)

    def create(self, verify_data):
        self.verify_data = verify_data
        return self

    def parse(self, p):
        p.startLengthCheck(3)
        if self.version == (3,0):
            self.verify_data = p.getFixBytes(36)
        elif self.version in ((3,1), (3,2), (3,3)):
            self.verify_data = p.getFixBytes(12)
        else:
            raise AssertionError()
        p.stopLengthCheck()
        return self

    def write(self):
        w = Writer()
        w.addFixSeq(self.verify_data, 1)
        return self.postWrite(w)

class ApplicationData(object):
    def __init__(self):
        self.contentType = ContentType.application_data
        self.bytes = bytearray(0)

    def create(self, bytes):
        self.bytes = bytes
        return self
        
    def splitFirstByte(self):
        newMsg = ApplicationData().create(self.bytes[:1])
        self.bytes = self.bytes[1:]
        return newMsg

    def parse(self, p):
        self.bytes = p.bytes
        return self

    def write(self):
        return self.bytes<|MERGE_RESOLUTION|>--- conflicted
+++ resolved
@@ -82,13 +82,9 @@
                 format(self.type, self.version, self.length)
 
 class RecordHeader2(RecordHeader):
-<<<<<<< HEAD
+
     """SSLv2 record header (just reading)"""
-=======
-
-    """SSLv2 record header (just reading)"""
-
->>>>>>> f3c2927b
+
     def __init__(self):
         """Define a SSLv2 style class"""
         super(RecordHeader2, self).__init__(ssl2=True)
